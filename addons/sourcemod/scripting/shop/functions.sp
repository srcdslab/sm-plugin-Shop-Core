ConVar g_hTransCredits, g_hLuckCredits, g_hLuckChance;
bool g_bTransMode;
int g_iTransCredits;

bool g_bListenChat[MAXPLAYERS+1];
int g_iCreditsTransferTarget[MAXPLAYERS+1],
	g_iCreditsTransferAmount[MAXPLAYERS+1],
	g_iCreditsTransferCommission[MAXPLAYERS+1];

ArrayList g_hFuncArray;

void Functions_CreateNatives()
{
	g_hFuncArray = new ArrayList(1);
	
	CreateNative("Shop_AddToFunctionsMenu", Functions_AddToMenuNative);
	CreateNative("Shop_RemoveFromFunctionsMenu", Functions_RemoveFromMenuNative);
	CreateNative("Shop_ShowFunctionsMenu", Functions_ShowMenuNative);
}

public int Functions_AddToMenuNative(Handle plugin, int numParams)
{
	DataPack dp = new DataPack();
	dp.WriteCell(plugin);
	dp.WriteFunction(GetNativeFunction(1));
	dp.WriteFunction(GetNativeFunction(2));
	
	g_hFuncArray.Push(plugin);
	g_hFuncArray.Push(dp);
}

public int Functions_RemoveFromMenuNative(Handle plugin, int numParams)
{
	DataPack dp;
	
	int index = -1;
	while ((index = g_hFuncArray.FindValue(plugin)) != -1)
	{
		dp = g_hFuncArray.Get(index+1);
		dp.Reset();
		dp.ReadCell(); // plugin
		Function func_disp = dp.ReadFunction();
		Function func_select = dp.ReadFunction();
		if (func_disp == GetNativeFunction(1) && func_select == GetNativeFunction(2))
		{
			g_hFuncArray.Erase(index);
			g_hFuncArray.Erase(index+1);
			delete dp;
			return true;
		}
	}
	
	return false;
}

public int Functions_ShowMenuNative(Handle plugin, int numParams)
{
	int client = GetNativeCell(1);
	
	char error[64];
	if (!CheckClient(client, error, sizeof(error)))
		ThrowNativeError(SP_ERROR_NATIVE, error);
	
	Functions_ShowMenu(client);
}

void Functions_OnPluginStart()
{
	char buffer[16];
	g_hTransCredits = CreateConVar("sm_shop_trans_credits", "%5", "Use % to make the transfer to cost the commision or without % to make it cost as the cvar set or -1 to disable this feature", 0, true, -1.0);
	g_hTransCredits.GetString(buffer, sizeof(buffer));
	TrimString(buffer);
	if (buffer[0] == '%')
	{
		g_bTransMode = false;
		g_iTransCredits = StringToInt(buffer[1]);
	}
	else
	{
		g_bTransMode = true;
		g_iTransCredits = StringToInt(buffer);
	}
	g_hTransCredits.AddChangeHook(Functions_OnConVarChange);
	
	g_hLuckCredits = CreateConVar("sm_shop_luck_credits", "500", "How many credits the luck cost", 0, true, 0.0);
	g_hLuckChance = CreateConVar("sm_shop_luck_chance", "20", "How many chance the luck can be succeded", 0, true, 1.0, true, 100.0);
}

public void Functions_OnConVarChange(ConVar convar, const char[] oldValue, const char[] newValue)
{
	if (convar == g_hTransCredits)
	{
		char buffer[16];
		strcopy(buffer, sizeof(buffer), newValue);
		TrimString(buffer);
		if (buffer[0] == '%')
		{
			g_bTransMode = false;
			g_iTransCredits = StringToInt(buffer[1]);
			if (g_iTransCredits > 99)
			{
				g_iTransCredits = 99;
			}
		}
		else
		{
			g_bTransMode = true;
			g_iTransCredits = StringToInt(buffer);
		}
	}
}

void Functions_OnMapEnd()
{
	for (int i = 1; i <= MaxClients; i++)
	{
		g_bListenChat[i] = false;
		g_iCreditsTransferTarget[i] = 0;
		g_iCreditsTransferAmount[i] = 0;
		g_iCreditsTransferCommission[i] = 0;
	}
}

void Functions_OnClientDisconnect_Post(int client)
{
	g_bListenChat[client] = false;
	g_iCreditsTransferAmount[client] = 0;
	g_iCreditsTransferCommission[client] = 0;
	g_iCreditsTransferTarget[client] = 0;
}

void Functions_ShowMenu(int client, int pos = 0)
{
	SetGlobalTransTarget(client);
	
	int credits = GetCredits(client);
	
	Menu menu = CreateMenu(Functions_Menu_Handler);
	
	char buffer[128];
	FormatEx(buffer, sizeof(buffer), "%t\n%t", "functions", "credits", credits);
	OnMenuTitle(client, Menu_Functions, buffer, buffer, sizeof(buffer));
	menu.SetTitle(buffer);
	menu.ExitButton = true;
	menu.ExitBackButton = true;
	
	if (g_iTransCredits == -1)
	{
		FormatEx(buffer, sizeof(buffer), "%t %t", "trans_credits", "trans_credits_disabled");
		menu.AddItem("a", buffer, ITEMDRAW_DISABLED);
	}
	else if (!g_iTransCredits)
	{
		FormatEx(buffer, sizeof(buffer), "%t", "trans_credits");
		menu.AddItem("a", buffer);
	}
	else if (!g_bTransMode)
	{
		FormatEx(buffer, sizeof(buffer), "%t %t", "trans_credits", "trans_credits_commision", g_iTransCredits);
		menu.AddItem("a", buffer);
	}	
	else
	{
		FormatEx(buffer, sizeof(buffer), "%t %t", "trans_credits", "trans_credits_cost", g_iTransCredits);
		menu.AddItem("a", buffer, (credits < g_iTransCredits) ? ITEMDRAW_DISABLED : ITEMDRAW_DEFAULT);
	}
	
	if (g_hLuckCredits.IntValue == 0)
	{
		FormatEx(buffer, sizeof(buffer), "%t %t", "try_luck", "luck_disabled");
		menu.AddItem("b", buffer, ITEMDRAW_DISABLED);
	}
	else
	{
		FormatEx(buffer, sizeof(buffer), "%t %t", "try_luck", "luck_credits_chance", g_hLuckCredits.IntValue, g_hLuckChance.IntValue);
		menu.AddItem("b", buffer, (credits < g_hLuckCredits.IntValue) ? ITEMDRAW_DISABLED : ITEMDRAW_DEFAULT);
	}
	
	int size = g_hFuncArray.Length;
	
	if (size > 0)
	{
		DataPack dp;
		char id[16], display[64];
		display[0] = '\0';
		for (int i = 1; i < size; i+=2)
		{
			dp = g_hFuncArray.Get(i);
			dp.Reset();
			Handle plugin = dp.ReadCell();
			Function callback = dp.ReadFunction();
			Call_StartFunction(plugin, callback);
			Call_PushCell(client);
			Call_PushStringEx(display, sizeof(display), SM_PARAM_STRING_UTF8|SM_PARAM_STRING_COPY, SM_PARAM_COPYBACK);
			Call_PushCell(sizeof(display));
			Call_Finish();
			
			if (!display[0])
				continue;
			
			IntToString(i, id, sizeof(id));
			
			menu.AddItem(id, display);
		}
	}
	
	menu.DisplayAt(client, pos, MENU_TIME_FOREVER);
}

public int Functions_Menu_Handler(Menu menu, MenuAction action, int param1, int param2)
{
	switch (action)
	{
		case MenuAction_Select :
		{
			char info[16];
			menu.GetItem(param2, info, sizeof(info));
			
			switch (info[0])
			{
				case 'a' :
				{
					Functions_ShowCreditsTransferMenu(param1);
				}
				case 'b' :
				{
					Functions_SetupLuck(param1);
					Functions_ShowMenu(param1, GetMenuSelectionPosition());
				}
				default :
				{
					bool result = false;
					
					DataPack dp = g_hFuncArray.Get(StringToInt(info));
					if (dp != null)
					{
						dp.Reset();
						Handle plugin = dp.ReadCell();
						dp.Position += view_as<DataPackPos>(9); // skip func_display
						Function func_select = dp.ReadFunction();
						Call_StartFunction(plugin, func_select);
						Call_PushCell(param1);
						Call_Finish(result);
					}
					
					if (!result)
						Functions_ShowMenu(param1, GetMenuSelectionPosition());
				}
			}
		}
		case MenuAction_Cancel :
		{
			if (param2 == MenuCancel_ExitBack)
			{
				ShowMainMenu(param1);
			}
		}
		case MenuAction_End : delete menu;
	}
}

bool Functions_ShowCreditsTransferMenu(int client)
{
	SetGlobalTransTarget(client);
	
	int credits = GetCredits(client);
	
	Menu menu = CreateMenu(Functions_MenuCreditsTransfer_Handler);
	
	char buffer[128];
	FormatEx(buffer, sizeof(buffer), "%t\n%t", "trans_credits", "credits", credits);
	OnMenuTitle(client, Menu_Functions, buffer, buffer, sizeof(buffer));
	menu.SetTitle(buffer);
	menu.ExitButton = true;
	menu.ExitBackButton = true;
	
	if (!Functions_AddTargetsToMenu(menu, client))
	{
		delete menu;
		Functions_ShowMenu(client);
		
		CPrintToChat(client, "%t", "no_targets");
		
		return false;
	}
	
	menu.Display(client, MENU_TIME_FOREVER);
	
	return true;
}

public int Functions_MenuCreditsTransfer_Handler(Menu menu, MenuAction action, int param1, int param2)
{
	switch (action)
	{
		case MenuAction_Select :
		{
			char info[16];
			menu.GetItem(param2, info, sizeof(info));
			
			int userid = StringToInt(info);
			int target = GetClientOfUserId(userid);
			
			if (!target)
			{
				Functions_ShowCreditsTransferMenu(param1);
				CPrintToChat(param1, "%t", "target_left_game");
				return;
			}
			
			Functions_SetupCreditsTransfer(param1, userid);
		}
		case MenuAction_Cancel :
		{
			if (param2 == MenuCancel_ExitBack)
			{
				Functions_ShowMenu(param1);
			}
		}
		case MenuAction_End : delete menu;
	}
}

void Functions_SetupCreditsTransfer(int client, int target_userid)
{
	g_bListenChat[client] = true;
	
	g_iCreditsTransferTarget[client] = target_userid;
	
	Functions_ShowPanel(client);
}

void Functions_ShowPanel(int client)
{
	int target = GetClientOfUserId(g_iCreditsTransferTarget[client]);
	if (!target)
	{
		Functions_OnClientDisconnect_Post(client);
		Functions_ShowCreditsTransferMenu(client);
		return;
	}
	
	Panel panel = new Panel();
	
	SetGlobalTransTarget(client);
	
	int credits = GetCredits(client);
	
	char buffer[128];
	FormatEx(buffer, sizeof(buffer), "%t\n%t", "trans_credits", "credits", credits);
	panel.SetTitle(buffer);
	
	panel.DrawItem(" ", ITEMDRAW_SPACER|ITEMDRAW_RAWLINE);
	
	FormatEx(buffer, sizeof(buffer), "%N (%d)", target, GetCredits(target));
	panel.DrawText(buffer);
	
	panel.DrawItem(" ", ITEMDRAW_SPACER|ITEMDRAW_RAWLINE);
	
	FormatEx(buffer, sizeof(buffer), "%t", "trans_credits_operation");
	panel.DrawText(buffer);
	
	if (g_iCreditsTransferAmount[client] != 0)
	{
		panel.DrawItem(" ", ITEMDRAW_SPACER|ITEMDRAW_RAWLINE);
		
		if (g_iCreditsTransferCommission[client] > 0)
		{
			FormatEx(buffer, sizeof(buffer), "%t", "credits_being_transfered", g_iCreditsTransferAmount[client]);
			panel.DrawText(buffer);
			
			if (g_bTransMode == false)
			{
				FormatEx(buffer, sizeof(buffer), "%t", "credits_to_transfer_commission", g_iCreditsTransferCommission[client]);
				panel.DrawText(buffer);
				
				FormatEx(buffer, sizeof(buffer), "%t", "credits_to_transfer", g_iCreditsTransferAmount[client]-g_iCreditsTransferCommission[client]);
				panel.DrawText(buffer);
			}
			else
			{
				FormatEx(buffer, sizeof(buffer), "%t", "credits_to_transfer_price", g_iCreditsTransferCommission[client]);
				panel.DrawText(buffer);
			}
		}
		else
		{
			FormatEx(buffer, sizeof(buffer), "%t", "credits_to_transfer", g_iCreditsTransferAmount[client]);
			panel.DrawText(buffer);
		}
		
		int left = credits-g_iCreditsTransferAmount[client]-g_iCreditsTransferCommission[client];
		
		FormatEx(buffer, sizeof(buffer), "%t", "transfer_credits_left", left);
		panel.DrawText(buffer);
	
		panel.DrawItem(" ", ITEMDRAW_SPACER|ITEMDRAW_RAWLINE);
		
		if (left < 0)
		{
			FormatEx(buffer, sizeof(buffer), "%t", "need_positive", left * -1);
			panel.DrawText(buffer);
		
			panel.DrawItem(" ", ITEMDRAW_SPACER|ITEMDRAW_RAWLINE);
			
			FormatEx(buffer, sizeof(buffer), "%t", "confirm");
			panel.DrawItem(buffer, ITEMDRAW_DISABLED);
		}
		else
		{
			FormatEx(buffer, sizeof(buffer), "%t", "confirm");
			panel.DrawItem(buffer);
		}
	}
	else
	{
		panel.DrawItem(" ", ITEMDRAW_SPACER|ITEMDRAW_RAWLINE);
		
		FormatEx(buffer, sizeof(buffer), "%t", "confirm");
		panel.DrawItem(buffer, ITEMDRAW_DISABLED);
	}
	
	FormatEx(buffer, sizeof(buffer), "%t", "cancel");
	panel.DrawItem(buffer);
	
	panel.DrawItem(" ", ITEMDRAW_SPACER|ITEMDRAW_RAWLINE);
	
	panel.CurrentKey = g_iExitButton;
	FormatEx(buffer, sizeof(buffer), "%t", "Exit");
	panel.DrawItem(buffer);
	
	panel.Send(client, Functions_PanelHandler, MENU_TIME_FOREVER);
	
	delete panel;
}

public int Functions_PanelHandler(Menu menu, MenuAction action, int param1, int param2)
{
	switch (action)
	{
		case MenuAction_Select :
		{
			switch (param2)
			{
				case 1 :
				{
					int target = GetClientOfUserId(g_iCreditsTransferTarget[param1]);
					
					if (!target)
					{
						Functions_OnClientDisconnect_Post(param1);
						Functions_ShowCreditsTransferMenu(param1);
						CPrintToChat(param1, "%t", "target_left_game");
						return;
					}
					
					int amount_remove, amount_give;
					
					if (g_bTransMode == false)
					{
						amount_remove = g_iCreditsTransferAmount[param1];
						amount_give = g_iCreditsTransferAmount[param1]-g_iCreditsTransferCommission[param1];
					}
					else
					{
						amount_remove = g_iCreditsTransferAmount[param1]+g_iCreditsTransferCommission[param1];
						amount_give = g_iCreditsTransferAmount[param1];
					}
					
					int dummy_remove = amount_remove;
					int dummy_give = amount_give;
					switch (OnCreditsTransfer(param1, target, amount_give, amount_remove))
					{
						case Plugin_Continue :
						{
							amount_remove = dummy_remove;
							amount_give = dummy_give;
						}
						case Plugin_Handled, Plugin_Stop :
						{
							Functions_OnClientDisconnect_Post(param1);
							Functions_ShowMenu(param1);
							return;
						}
					}
					
					RemoveCredits(param1, amount_remove, CREDITS_BY_TRANSFER);
					GiveCredits(target, amount_give, CREDITS_BY_TRANSFER);
					
					OnCreditsTransfered(param1, target, amount_give, amount_remove);
					
					CPrintToChat(param1, "%t", "TransferSuccess", amount_give, target);
					CPrintToChat(target, "%t", "ReceiveSuccess", amount_give, param1);
					
					Functions_OnClientDisconnect_Post(param1);
					Functions_ShowMenu(param1);
				}
				case 2 :
				{
					Functions_OnClientDisconnect_Post(param1);
					Functions_ShowMenu(param1);
				}
				case 10 :
				{
					Functions_OnClientDisconnect_Post(param1);
				}
			}
		}
		case MenuAction_Cancel :
		{
			if (g_bListenChat[param1])
			{
				Functions_ShowPanel(param1);
			}
		}
	}
}

Action Functions_OnClientSayCommand(int client, const char[] text)
{
	if (!g_bListenChat[client])
	{
		return Plugin_Continue;
	}
	
	if (StrEqual(text, "cancel", false))
	{
		Functions_OnClientDisconnect_Post(client);
		Functions_ShowCreditsTransferMenu(client);
	}
	
	g_iCreditsTransferAmount[client] = StringToInt(text);
	
<<<<<<< HEAD
	if(g_iCreditsTransferAmount[client] == 0)
=======
	if(g_iCreditsTransferAmount[client] < 2)
>>>>>>> e0e146bf
	{
		CPrintToChat(client, "%t", "IncorrectCredits");
		return Plugin_Handled;
	}
	else if (g_iCreditsTransferAmount[client] < 0)
		g_iCreditsTransferAmount[client] = Helpers_Math_Abs(g_iCreditsTransferAmount[client]);
	
	if (g_iCreditsTransferAmount[client] > GetCredits(client))
	{
		g_iCreditsTransferAmount[client] = GetCredits(client);
	}
	
	if (g_bTransMode == false)
	{
		g_iCreditsTransferCommission[client] = g_iCreditsTransferAmount[client] * g_iTransCredits / 100;
		if (g_iCreditsTransferCommission[client] == 0)
			g_iCreditsTransferCommission[client] = 1;
	}
	else
	{
		g_iCreditsTransferCommission[client] = g_iTransCredits;
	}
	
	Functions_ShowPanel(client);
	
	return Plugin_Handled;
}

void Functions_SetupLuck(int client)
{
	if (!OnLuckProcess(client))
	{
		return;
	}

	ArrayList hArray;
	int size;
	hArray = Shop_CreateArrayOfItems(size);
	SortADTArray(hArray, Sort_Random, Sort_Integer);
	
	if (!size)
	{
		delete hArray;
		
		CPrintToChat(client, "%t", "EmptyShop");
		
		return;
	}
	
	int item_id;
	
	int dummy;
	ItemType type;
	for (int i = 0; i < size; ++i)
	{
		dummy = hArray.Get(i);
		type = GetItemType(dummy);
		
		if (type != Item_Finite && type != Item_BuyOnly && ClientHasItem(client, dummy))
		{
			continue;
		}
		
		if(ItemManager_GetCanLuck(dummy) == false)
		{
			continue;
		}

		item_id = dummy;
		
		break;
	}
	
	delete hArray;
	
	if (!item_id)
	{
		CPrintToChat(client, "%t", "NothingToLuck");
		
		return;
	}

	if (GetRandomIntEx(1, 100) > g_hLuckChance.IntValue)
	{
		RemoveCredits(client, g_hLuckCredits.IntValue, CREDITS_BY_LUCK);
		
		CPrintToChat(client, "%t", "Looser");
		
		return;
	}
	
	if (!OnItemLuck(client, item_id))
	{
		return;
	}
	
	RemoveCredits(client, g_hLuckCredits.IntValue, CREDITS_BY_LUCK);
	
	GiveItem(client, item_id);
	
	OnItemLucked(client, item_id);
	
	char category[SHOP_MAX_STRING_LENGTH], item[SHOP_MAX_STRING_LENGTH];
	GetCategoryDisplay(GetItemCategoryId(item_id), client, category, sizeof(category));
	GetItemDisplay(item_id, client, item, sizeof(item));
	
	CPrintToChat(client, "%t", "Lucker", category, item);
}

stock bool Functions_AddTargetsToMenu(Menu menu, int filter_client)
{
	bool result = false;
	
	char userid[9], buffer[MAX_NAME_LENGTH+21];
	for (int i = 1; i <= MaxClients; i++)
	{
		if (i != filter_client && IsAuthorizedIn(i))
		{
			IntToString(GetClientUserId(i), userid, sizeof(userid));
			FormatEx(buffer, sizeof(buffer), "%N (%d)", i, GetCredits(i));
			
			menu.AddItem(userid, buffer);
			
			result = true;
		}
	}
	
	return result;
}<|MERGE_RESOLUTION|>--- conflicted
+++ resolved
@@ -531,11 +531,7 @@
 	
 	g_iCreditsTransferAmount[client] = StringToInt(text);
 	
-<<<<<<< HEAD
-	if(g_iCreditsTransferAmount[client] == 0)
-=======
 	if(g_iCreditsTransferAmount[client] < 2)
->>>>>>> e0e146bf
 	{
 		CPrintToChat(client, "%t", "IncorrectCredits");
 		return Plugin_Handled;
@@ -551,8 +547,6 @@
 	if (g_bTransMode == false)
 	{
 		g_iCreditsTransferCommission[client] = g_iCreditsTransferAmount[client] * g_iTransCredits / 100;
-		if (g_iCreditsTransferCommission[client] == 0)
-			g_iCreditsTransferCommission[client] = 1;
 	}
 	else
 	{
